--- conflicted
+++ resolved
@@ -24,16 +24,4 @@
 	if output, err := exec.Command(args[0], args[1:]...).CombinedOutput(); err != nil {
 		log.Fatalf("%s", output)
 	}
-<<<<<<< HEAD
-=======
-}
-
-// ExecuteInDir runs the given strings as a command in the directory specified.
-func ExecuteInDir(dir string, args ...string) {
-	cmd := exec.Command(args[0], args[1:]...)
-	cmd.Dir = dir
-	if output, err := cmd.CombinedOutput(); err != nil {
-		log.Fatalf("%s", output)
-	}
->>>>>>> e332c198
 }