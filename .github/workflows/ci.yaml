---
name: Showcase CI
on:
  push:
    branches:
      - main
  pull_request:

jobs:
  regenerate:
    runs-on: ubuntu-latest
    outputs:
      modified_files: ${{ steps.mod.outputs.modified_files }}
    steps:
    - uses: actions/setup-go@v4
      with:
        go-version: '1.19.2'
    - name: Install Protoc
      uses: arduino/setup-protoc@v1
    - name: Install external generators
      run: |
        go install github.com/golang/protobuf/protoc-gen-go@latest
        go install github.com/googleapis/gapic-generator-go/cmd/protoc-gen-go_cli@latest
        go install github.com/googleapis/gapic-generator-go/cmd/protoc-gen-go_gapic@latest
    - uses: actions/checkout@v4
    - name: Checkout common protos
      run: git submodule init && git submodule update
    - name: Download go deps
      run: go mod download
    - name: Install REST server generator
      run: go install ./util/cmd/protoc-gen-go_rest_server
    - name: Regenerate sources
      run: go run ./util/cmd/compile_protos
    - name: Capture modified files
      id: mod
      run: |
        files=$(git ls-files --deleted --modified --other --directory --exclude-standard cmd client server/genproto server/genrest)
        echo ::set-output name=modified_files::$files
    - name: Prepare regenerated sources
      if: steps.mod.outputs.modified_files
      run: tar czf regen.tgz ${{ steps.mod.outputs.modified_files }}
    - uses: actions/upload-artifact@v3
      if: steps.mod.outputs.modified_files
      with:
        name: regenerated-sources
        path: regen.tgz
  lint:
    needs: regenerate
    runs-on: ubuntu-latest
    steps:
    - uses: actions/setup-go@v4
      with:
        go-version: '1.19.2'
    - name: Install golint
      run: go install golang.org/x/lint/golint@latest
<<<<<<< HEAD
    - uses: actions/checkout@v4
    - uses: actions/download-artifact@v3
=======
    - uses: actions/checkout@v3
    - uses: actions/download-artifact@v4
>>>>>>> 1a13262f
      if: needs.regenerate.outputs.modified_files
      with:
        name: regenerated-sources
    - name: Expand regen archive
      if: needs.regenerate.outputs.modified_files
      run: |
        tar xvzf regen.tgz
        rm regen.tgz
    - name: Check formatting
      run: gofmt -l ./server/services > gofmt.txt && ! [ -s gofmt.txt ]
      if: ${{ always() }}
    - name: Lint service implementations
      run: golint ./server/services >> golint.txt && ! [ -s golint.txt ]
      if: ${{ always() }}
    - name: Vet service implementations
      # The mod download is there to prevent go vet from logging mod downloads
      # which would mess up the empty vetting results check.
      run: go mod download && go vet ./server/services 2> govet.txt && ! [ -s govet.txt ]
      if: ${{ always() }}
    - uses: actions/upload-artifact@v3
      if: ${{ always() }}
      with:
        name: linting-results
        path: |
          gofmt.txt
          golint.txt
          govet.txt
  tests:
    needs: regenerate
    runs-on: ubuntu-latest
    steps:
    - uses: actions/checkout@v4
    - uses: actions/setup-go@v4
      with:
        go-version: '1.19.2'
    - uses: actions/download-artifact@v4
      if: needs.regenerate.outputs.modified_files
      with:
        name: regenerated-sources
    - name: Expand regen archive
      if: needs.regenerate.outputs.modified_files
      run: |
        tar xvzf regen.tgz
        rm regen.tgz
    - name: Run unit tests
      run: go test ./...
    - name: Run server coverage
      run: go test ./server/... -coverprofile=coverage.txt -covermode=atomic
    # Disabled indefinitely.
    # - uses: codecov/codecov-action@v1
    #   with:
    #     files: ./coverage.txt
    #     flags: unittests
  probes:
    needs: regenerate
    runs-on: ubuntu-latest
    steps:
    - uses: actions/checkout@v4
    - uses: actions/setup-go@v4
      with:
        go-version: '1.19.2'
    - uses: actions/download-artifact@v4
      if: needs.regenerate.outputs.modified_files
      with:
        name: regenerated-sources
    - name: Expand regen archive
      if: needs.regenerate.outputs.modified_files
      run: |
        tar xvzf regen.tgz
        rm regen.tgz
    - name: Install gapic-showcase CLI
      run: go install ./cmd/gapic-showcase
    - name: Probe gRPC and REST servers
      run: |
        gapic-showcase run &
        gapic-showcase echo echo --response content --response.content "hello!"
        GRPC_EXIT_CODE=$?
        STATUSCODE=$(curl --silent --output /dev/null --write-out "%{http_code}" http://localhost:7469/hello)
        echo "gRPC exit code: $GRPC_EXIT_CODE"
        echo "REST status code: $STATUSCODE"
        [ $STATUSCODE = "200" ]  && [ GRPC_EXIT_CODE != 0 ]
  # Disabled until https://github.com/googleapis/gapic-generator-typescript/pull/955 is merged/released.
  # typescript-smoke-test:
  #   runs-on: ubuntu-latest
  #   steps:
  #   - uses: actions/checkout@v2
  #   - uses: actions/setup-node@v2
  #     with:
  #       node-version: '12'
  #   - name: Run gapic-generator-typescript
  #     run: |
  #       mkdir tsout
  #       docker run --rm --user $UID \
  #         --mount type=bind,source="$(pwd)"/schema,destination=/in/protos/google/showcase/v1beta1,readonly \
  #         --mount type=bind,source="$(pwd)"/tsout,destination=/out/ \
  #         gcr.io/gapic-images/gapic-generator-typescript:latest
  #   - name: Run auto-generated tests
  #     run: |
  #       cd tsout
  #       npm install
  #       npm test
  #       npm run system-test
  protobufjs-load-test:
    runs-on: ubuntu-latest
    steps:
    - uses: actions/checkout@v4
    - uses: actions/setup-node@v3
      with:
        node-version: '12'
    - name: Install protobuf loader
      run: npm install google-proto-files
    - name: Verify protos can be loaded by protobufjs
      run: |
        node -e "require('google-proto-files').loadSync('schema/google/showcase/v1beta1/echo.proto');"
        node -e "require('google-proto-files').loadSync('schema/google/showcase/v1beta1/identity.proto');"
        node -e "require('google-proto-files').loadSync('schema/google/showcase/v1beta1/messaging.proto');"
        node -e "require('google-proto-files').loadSync('schema/google/showcase/v1beta1/testing.proto');"
        node -e "require('google-proto-files').loadSync('schema/google/showcase/v1beta1/compliance.proto');"
        node -e "require('google-proto-files').loadSync('schema/google/showcase/v1beta1/sequence.proto');"
  push-generated-sources:
    needs: [regenerate, lint, tests, probes]
    runs-on: ubuntu-latest
    if: github.ref == 'refs/heads/main' && needs.regenerate.outputs.modified_files
    steps:
    - uses: actions/checkout@v4
      with:
        ref: main
    - uses: actions/download-artifact@v4
      with:
        name: regenerated-sources
    - name: Expand regen archive
      run: |
        tar xvzf regen.tgz
        rm regen.tgz
    - uses: googleapis/code-suggester@v4
      env:
        ACCESS_TOKEN: ${{ secrets.YOSHI_CODE_BOT_TOKEN }}  
      with:
        command: pr
        upstream_owner: googleapis
        upstream_repo: gapic-showcase
        description: 'Regenerated sources resulting from most recent commit to main'
        title: 'chore: regenerate sources'
        message: 'chore: regenerate sources'
        primary: 'main'
        branch: regen
        git_dir: '.'
        force: true
    - name: Add automerge label to pull request
      uses: actions/github-script@v6
      with:
        script: |
          github.rest.issues.addLabels({
            issue_number: ${{ steps.code_suggester.outputs.pull }},
            owner: context.repo.owner,
            repo: context.repo.repo,
            labels: ['automerge']
          })<|MERGE_RESOLUTION|>--- conflicted
+++ resolved
@@ -53,13 +53,8 @@
         go-version: '1.19.2'
     - name: Install golint
       run: go install golang.org/x/lint/golint@latest
-<<<<<<< HEAD
-    - uses: actions/checkout@v4
-    - uses: actions/download-artifact@v3
-=======
-    - uses: actions/checkout@v3
-    - uses: actions/download-artifact@v4
->>>>>>> 1a13262f
+    - uses: actions/checkout@v4
+    - uses: actions/download-artifact@v4
       if: needs.regenerate.outputs.modified_files
       with:
         name: regenerated-sources
