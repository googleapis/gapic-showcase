--- conflicted
+++ resolved
@@ -155,14 +155,8 @@
 ```
 
 #### Starting the Server
-<<<<<<< HEAD
-The primary purpose of the CLI tool will be to run the showcase server. This
-server will expose the GAPIC Showcase services on port 7469 by default. There
-are two ways to run the server, either as a blocking process or as a daemon.
-=======
 The primary purpose of the CLI tool will be starting the showcase server. This
 server will expose the GAPIC Showcase services port 7469 by default.
->>>>>>> ae0178c3
 
 ##### Spinning Up the Server
 ```sh
