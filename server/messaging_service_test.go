// Copyright 2018 Google LLC
//
// Licensed under the Apache License, Version 2.0 (the "License");
// you may not use this file except in compliance with the License.
// You may obtain a copy of the License at
//
//     https://www.apache.org/licenses/LICENSE-2.0
//
// Unless required by applicable law or agreed to in writing, software
// distributed under the License is distributed on an "AS IS" BASIS,
// WITHOUT WARRANTIES OR CONDITIONS OF ANY KIND, either express or implied.
// See the License for the specific language governing permissions and
// limitations under the License.

package server

import (
	"context"
	"encoding/base64"
<<<<<<< HEAD
	"strings"
	"sync"
=======
>>>>>>> 07ed58ea
	"testing"

	"github.com/golang/protobuf/proto"
	pb "github.com/googleapis/gapic-showcase/server/genproto"
	"google.golang.org/genproto/protobuf/field_mask"
	"google.golang.org/grpc/codes"
	"google.golang.org/grpc/status"
)

func Test_Room_lifecycle(t *testing.T) {
	s := NewMessagingServer(NewIdentityServer())

	first, err := s.CreateRoom(
		context.Background(),
		&pb.CreateRoomRequest{
			Room: &pb.Room{DisplayName: "Living Room"},
		})
	if err != nil {
		t.Errorf("Create: unexpected err %+v", err)
	}

	delete, err := s.CreateRoom(
		context.Background(),
		&pb.CreateRoomRequest{
			Room: &pb.Room{DisplayName: "Library"},
		})
	if err != nil {
		t.Errorf("Create: unexpected err %+v", err)
	}

	_, err = s.DeleteRoom(
		context.Background(),
		&pb.DeleteRoomRequest{Name: delete.Name})
	if err != nil {
		t.Errorf("Delete: unexpected err %+v", err)
	}

	created, err := s.CreateRoom(
		context.Background(),
		&pb.CreateRoomRequest{
			Room: &pb.Room{DisplayName: "Weight Room"},
		})
	if err != nil {
		t.Errorf("Create: unexpected err %+v", err)
	}

	got, err := s.GetRoom(
		context.Background(),
		&pb.GetRoomRequest{Name: created.GetName()})
	if err != nil {
		t.Errorf("Get: unexpected err %+v", err)
	}
	if !proto.Equal(created, got) {
		t.Error("Expected to get created room.")
	}

	got.DisplayName = "Library"
	_, err = s.UpdateRoom(
		context.Background(),
		&pb.UpdateRoomRequest{Room: got, UpdateMask: nil})
	if err != nil {
		t.Errorf("Update: unexpected err %+v", err)
	}

	updated, err := s.GetRoom(
		context.Background(),
		&pb.GetRoomRequest{Name: got.GetName()})
	if err != nil {
		t.Errorf("Get: unexpected err %+v", err)
	}
	// Cannot use proto.Equal here because the update time is changed on updates.
	if updated.GetName() != got.GetName() ||
		updated.GetDisplayName() != got.GetDisplayName() ||
		!proto.Equal(updated.GetCreateTime(), got.GetCreateTime()) ||
		proto.Equal(updated.GetUpdateTime(), got.GetUpdateTime()) {
		t.Errorf("Expected to get updated room. Want: %+v, got %+v", got, updated)
	}

	r, err := s.ListRooms(
		context.Background(),
		&pb.ListRoomsRequest{PageSize: 1, PageToken: ""})
	if len(r.GetRooms()) != 1 {
		t.Errorf("List want: page size %d, got %d", 1, len(r.GetRooms()))
	}
	if !proto.Equal(first, r.GetRooms()[0]) {
		t.Errorf("List want: first room %+v, got %+v", first, r.GetRooms()[0])
	}
	if r.GetNextPageToken() == "" {
		t.Error("List want: non empty next page token")
	}

	r, err = s.ListRooms(
		context.Background(),
		&pb.ListRoomsRequest{PageSize: 10, PageToken: r.GetNextPageToken()})
	if len(r.GetRooms()) != 1 {
		t.Errorf("List want: page size %d, got %d", 1, len(r.GetRooms()))
	}
	if !proto.Equal(updated, r.GetRooms()[0]) {
		t.Errorf("List want: updated room %+v, got %+v", updated, r.GetRooms()[0])
	}
	if r.GetNextPageToken() != "" {
		t.Error("List want: empty next page token")
	}
}

func Test_CreateRoom_invalid(t *testing.T) {
	s := NewMessagingServer(NewIdentityServer())
	_, err := s.CreateRoom(
		context.Background(),
		&pb.CreateRoomRequest{Room: &pb.Room{DisplayName: ""}})
	status, _ := status.FromError(err)
	if status.Code() != codes.InvalidArgument {
		t.Errorf(
			"Create: Want error code %d got %d",
			codes.InvalidArgument,
			status.Code())
	}
}

func Test_CreateRoom_alreadyPresent(t *testing.T) {
	room := &pb.Room{DisplayName: "Living Room"}

	s := NewMessagingServer(NewIdentityServer())
	_, err := s.CreateRoom(context.Background(), &pb.CreateRoomRequest{Room: room})
	if err != nil {
		t.Errorf("Create: unexpected err %+v", err)
	}
	_, err = s.CreateRoom(context.Background(), &pb.CreateRoomRequest{Room: room})
	status, _ := status.FromError(err)
	if status.Code() != codes.AlreadyExists {
		t.Errorf(
			"Create: Want error code %d got %d",
			codes.AlreadyExists,
			status.Code())
	}
}

func Test_GetRoom_notFound(t *testing.T) {
	s := NewMessagingServer(NewIdentityServer())
	_, err := s.GetRoom(
		context.Background(),
		&pb.GetRoomRequest{Name: "Weight Room"})
	status, _ := status.FromError(err)
	if status.Code() != codes.NotFound {
		t.Errorf(
			"Get: Want error code %d got %d",
			codes.NotFound,
			status.Code())
	}
}

func Test_GetRoom_deleted(t *testing.T) {
	s := NewMessagingServer(NewIdentityServer())
	created, err := s.CreateRoom(
		context.Background(),
		&pb.CreateRoomRequest{
			Room: &pb.Room{DisplayName: "Weight Room"},
		})
	if err != nil {
		t.Errorf("Create: unexpected err %+v", err)
	}

	_, err = s.DeleteRoom(
		context.Background(),
		&pb.DeleteRoomRequest{Name: created.GetName()})
	if err != nil {
		t.Errorf("Delete: unexpected err %+v", err)
	}

	_, err = s.GetRoom(
		context.Background(),
		&pb.GetRoomRequest{Name: created.GetName()})
	status, _ := status.FromError(err)
	if status.Code() != codes.NotFound {
		t.Errorf(
			"Get deleted: Want error code %d got %d",
			codes.NotFound,
			status.Code())
	}
}

func Test_UpdateRoom_fieldmask(t *testing.T) {
	s := NewMessagingServer(NewIdentityServer())
	_, err := s.UpdateRoom(
		context.Background(),
		&pb.UpdateRoomRequest{
			Room:       nil,
			UpdateMask: &field_mask.FieldMask{Paths: []string{"email"}},
		})
	status, _ := status.FromError(err)
	if status.Code() != codes.Unimplemented {
		t.Errorf(
			"Update: Want error code %d got %d",
			codes.Unimplemented,
			status.Code())
	}
}

func Test_UpdateRoom_notFound(t *testing.T) {
	s := NewMessagingServer(NewIdentityServer())
	_, err := s.UpdateRoom(
		context.Background(),
		&pb.UpdateRoomRequest{
			Room: &pb.Room{
				Name:        "rooms/abc",
				DisplayName: "Weight Room",
			},
			UpdateMask: nil,
		})
	status, _ := status.FromError(err)
	if status.Code() != codes.NotFound {
		t.Errorf(
			"Update: Want error code %d got %d",
			codes.NotFound,
			status.Code())
	}
}

func Test_UpdateRoom_invalid(t *testing.T) {
	first := &pb.Room{DisplayName: "Living Room"}
	second := &pb.Room{DisplayName: ""}
	s := NewMessagingServer(NewIdentityServer())
	created, err := s.CreateRoom(
		context.Background(),
		&pb.CreateRoomRequest{Room: first})
	if err != nil {
		t.Errorf("Create: unexpected err %+v", err)
	}
	second.Name = created.GetName()
	_, err = s.UpdateRoom(
		context.Background(),
		&pb.UpdateRoomRequest{Room: second, UpdateMask: nil})
	status, _ := status.FromError(err)
	if status.Code() != codes.InvalidArgument {
		t.Errorf(
			"Update: Want error code %d got %d",
			codes.InvalidArgument,
			status.Code())
	}
}

func Test_UpdateRoom_alreadyPresent(t *testing.T) {
	first := []*pb.Room{
		&pb.Room{DisplayName: "Living Room"},
		&pb.Room{DisplayName: "Weight Room"},
	}
	second := &pb.Room{DisplayName: "Weight Room"}

	s := NewMessagingServer(NewIdentityServer())
	for i, r := range first {
		created, err := s.CreateRoom(
			context.Background(),
			&pb.CreateRoomRequest{Room: r})
		if err != nil {
			t.Errorf("Create: unexpected err %+v", err)
		}
		first[i].Name = created.GetName()
	}
	second.Name = first[0].GetName()
	_, err := s.UpdateRoom(
		context.Background(),
		&pb.UpdateRoomRequest{Room: second, UpdateMask: nil})
	status, _ := status.FromError(err)
	if status.Code() != codes.AlreadyExists {
		t.Errorf(
			"Update: Want error code %d got %d",
			codes.AlreadyExists,
			status.Code())
	}
}

func Test_DeleteRoom_notFound(t *testing.T) {
	s := NewMessagingServer(NewIdentityServer())
	_, err := s.DeleteRoom(
		context.Background(),
		&pb.DeleteRoomRequest{Name: "Weight Room"})
	status, _ := status.FromError(err)
	if status.Code() != codes.NotFound {
		t.Errorf(
			"Delete: Want error code %d got %d",
			codes.NotFound,
			status.Code())
	}
}

func Test_ListRooms_invalidToken(t *testing.T) {
	s := messagingServerImpl{
		token: &tokenGenerator{salt: "salt"},
		roomKeys:  map[string]int{},
	}

	tests := []string{
		"1", // Not base64 encoded
		base64.StdEncoding.EncodeToString([]byte("1")),        // No salt
		base64.StdEncoding.EncodeToString([]byte("saltblah")), // Invalid index
	}

	for _, token := range tests {
		_, err := s.ListRooms(
			context.Background(),
			&pb.ListRoomsRequest{PageSize: 1, PageToken: token})
		status, _ := status.FromError(err)
		if status.Code() != codes.InvalidArgument {
			t.Errorf(
				"List: Want error code %d got %d",
				codes.InvalidArgument,
				status.Code())
		}
	}
}

type mockIdentityServer struct{}

func (m *mockIdentityServer) GetUser(_ context.Context, _ *pb.GetUserRequest) (*pb.User, error) {
	return &pb.User{}, nil
}

func (m *mockIdentityServer) ListUsers(_ context.Context, _ *pb.ListUsersRequest) (*pb.ListUsersResponse, error) {
	return nil, nil
}

func Test_Blurb_lifecycle(t *testing.T) {
	s := NewMessagingServer(&mockIdentityServer{})

	first, err := s.CreateBlurb(
		context.Background(),
		&pb.CreateBlurbRequest{
			Parent: "users/rumble/profile",
			Blurb: &pb.Blurb{
				User:    "users/rumble",
				Content: &pb.Blurb_Text{Text: "woof"},
			},
		})
	if err != nil {
		t.Errorf("Create: unexpected err %+v", err)
	}

	delete, err := s.CreateBlurb(
		context.Background(),
		&pb.CreateBlurbRequest{
			Parent: "users/rumble/profile",
			Blurb: &pb.Blurb{
				User:    "users/ekko",
				Content: &pb.Blurb_Text{Text: "bark"},
			},
		})
	if err != nil {
		t.Errorf("Create: unexpected err %+v", err)
	}

	_, err = s.DeleteBlurb(
		context.Background(),
		&pb.DeleteBlurbRequest{Name: delete.Name})
	if err != nil {
		t.Errorf("Delete: unexpected err %+v", err)
	}

	created, err := s.CreateBlurb(
		context.Background(),
		&pb.CreateBlurbRequest{
			Parent: "users/rumble/profile",
			Blurb: &pb.Blurb{
				User:    "users/musubi",
				Content: &pb.Blurb_Text{Text: "meow"},
			},
		})
	if err != nil {
		t.Errorf("Create: unexpected err %+v", err)
	}

	got, err := s.GetBlurb(
		context.Background(),
		&pb.GetBlurbRequest{Name: created.GetName()})
	if err != nil {
		t.Errorf("Get: unexpected err %+v", err)
	}
	if !proto.Equal(created, got) {
		t.Error("Expected to get created blurb.")
	}

	got.Content = &pb.Blurb_Text{Text: "purrr"}
	_, err = s.UpdateBlurb(
		context.Background(),
		&pb.UpdateBlurbRequest{Blurb: got, UpdateMask: nil})
	if err != nil {
		t.Errorf("Update: unexpected err %+v", err)
	}

	updated, err := s.GetBlurb(
		context.Background(),
		&pb.GetBlurbRequest{Name: got.GetName()})
	if err != nil {
		t.Errorf("Get: unexpected err %+v", err)
	}
	// Cannot use proto.Equal here because the update time is changed on updates.
	if updated.GetName() != got.GetName() ||
		updated.GetUser() != got.GetUser() ||
		updated.GetText() != got.GetText() ||
		!proto.Equal(updated.GetCreateTime(), got.GetCreateTime()) ||
		proto.Equal(updated.GetUpdateTime(), got.GetUpdateTime()) {
		t.Errorf("Expected to get updated blurb. Want: %+v, got %+v", got, updated)
	}

	r, err := s.ListBlurbs(
		context.Background(),
		&pb.ListBlurbsRequest{
			Parent:    "users/rumble/profile",
			PageSize:  1,
			PageToken: "",
		})
	if err != nil {
		t.Errorf("List: unexpected err %+v", err)
	}
	if len(r.GetBlurbs()) != 1 {
		t.Errorf("List want: page size %d, got %d", 1, len(r.GetBlurbs()))
	}
	if !proto.Equal(first, r.GetBlurbs()[0]) {
		t.Errorf("List want: first blurb %+v, got %+v", first, r.GetBlurbs()[0])
	}
	if r.GetNextPageToken() == "" {
		t.Error("List want: non empty next page token")
	}

	r, err = s.ListBlurbs(
		context.Background(),
		&pb.ListBlurbsRequest{
			Parent:    "users/rumble/profile",
			PageSize:  10,
			PageToken: r.GetNextPageToken(),
		})
	if err != nil {
		t.Errorf("List: unexpected err %+v", err)
	}
	if len(r.GetBlurbs()) != 1 {
		t.Errorf("List want: page size %d, got %d", 1, len(r.GetBlurbs()))
	}
	if !proto.Equal(updated, r.GetBlurbs()[0]) {
		t.Errorf("List want: updated blurb %+v, got %+v", updated, r.GetBlurbs()[0])
	}
	if r.GetNextPageToken() != "" {
		t.Error("List want: empty next page token")
	}
}

func Test_CreateBlurb_invalid(t *testing.T) {
	s := NewMessagingServer(&mockIdentityServer{})

	_, err := s.CreateBlurb(
		context.Background(),
		&pb.CreateBlurbRequest{Blurb: &pb.Blurb{}})
	status, _ := status.FromError(err)
	if status.Code() != codes.InvalidArgument {
		t.Errorf(
			"Create: Want error code %d got %d",
			codes.InvalidArgument,
			status.Code())
	}
}

func Test_CreateBlurb_parentNotFound(t *testing.T) {
	s := NewMessagingServer(NewIdentityServer())

	_, err := s.CreateBlurb(
		context.Background(),
		&pb.CreateBlurbRequest{Parent: "users/rumble/profile", Blurb: &pb.Blurb{}})
	status, _ := status.FromError(err)
	if status.Code() != codes.NotFound {
		t.Errorf(
			"Create: Want error code %d got %d",
			codes.NotFound,
			status.Code())
	}
}

func Test_GetBlurb_notFound(t *testing.T) {
	s := NewMessagingServer(&mockIdentityServer{})
	_, err := s.GetBlurb(
		context.Background(),
		&pb.GetBlurbRequest{Name: "users/rumble/profile/blurbs/1"})
	status, _ := status.FromError(err)
	if status.Code() != codes.NotFound {
		t.Errorf(
			"Get: Want error code %d got %d",
			codes.NotFound,
			status.Code())
	}
}

func Test_GetBlurb_deleted(t *testing.T) {
	s := NewMessagingServer(&mockIdentityServer{})
	created, err := s.CreateBlurb(
		context.Background(),
		&pb.CreateBlurbRequest{
			Parent: "users/rumble/profile",
			Blurb: &pb.Blurb{
				User:    "users/rumble",
				Content: &pb.Blurb_Text{Text: "woof"},
			},
		})
	if err != nil {
		t.Errorf("Create: unexpected err %+v", err)
	}

	_, err = s.DeleteBlurb(
		context.Background(),
		&pb.DeleteBlurbRequest{Name: created.GetName()})
	if err != nil {
		t.Errorf("Delete: unexpected err %+v", err)
	}

	_, err = s.GetBlurb(
		context.Background(),
		&pb.GetBlurbRequest{Name: created.GetName()})
	status, _ := status.FromError(err)
	if status.Code() != codes.NotFound {
		t.Errorf(
			"Get deleted: Want error code %d got %d",
			codes.NotFound,
			status.Code())
	}
}

func Test_UpdateBlurb_fieldmask(t *testing.T) {
	s := NewMessagingServer(NewIdentityServer())
	_, err := s.UpdateBlurb(
		context.Background(),
		&pb.UpdateBlurbRequest{
			Blurb:      nil,
			UpdateMask: &field_mask.FieldMask{Paths: []string{"email"}},
		})
	status, _ := status.FromError(err)
	if status.Code() != codes.Unimplemented {
		t.Errorf(
			"Update: Want error code %d got %d",
			codes.Unimplemented,
			status.Code())
	}
}

func Test_UpdateBlurb_notFound(t *testing.T) {
	s := NewMessagingServer(&mockIdentityServer{})
	_, err := s.UpdateBlurb(
		context.Background(),
		&pb.UpdateBlurbRequest{
			Blurb: &pb.Blurb{
				User:    "users/rumble",
				Content: &pb.Blurb_Text{Text: "woof"},
			},
			UpdateMask: nil,
		})
	status, _ := status.FromError(err)
	if status.Code() != codes.NotFound {
		t.Errorf(
			"Update: Want error code %d got %d",
			codes.NotFound,
			status.Code())
	}
}

func Test_UpdateBlurb_invalid(t *testing.T) {
	first := &pb.Blurb{
		User:    "users/rumble",
		Content: &pb.Blurb_Text{Text: "woof"},
	}
	second := &pb.Blurb{
		User:    "",
		Content: &pb.Blurb_Text{Text: "woof"},
	}
	s := NewMessagingServer(&mockIdentityServer{})
	created, err := s.CreateBlurb(
		context.Background(),
		&pb.CreateBlurbRequest{Blurb: first})
	if err != nil {
		t.Errorf("Create: unexpected err %+v", err)
	}
	second.Name = created.GetName()
	_, err = s.UpdateBlurb(
		context.Background(),
		&pb.UpdateBlurbRequest{Blurb: second, UpdateMask: nil})
	status, _ := status.FromError(err)
	if status.Code() != codes.InvalidArgument {
		t.Errorf(
			"Update: Want error code %d got %d",
			codes.InvalidArgument,
			status.Code())
	}
}

func Test_DeleteBlurb_notFound(t *testing.T) {
	s := NewMessagingServer(NewIdentityServer())
	_, err := s.DeleteBlurb(
		context.Background(),
		&pb.DeleteBlurbRequest{Name: "user/rumble/profile/blurbs/1"})
	status, _ := status.FromError(err)
	if status.Code() != codes.NotFound {
		t.Errorf(
			"Delete: Want error code %d got %d",
			codes.NotFound,
			status.Code())
	}
}

func Test_ListBlurbs_invalidToken(t *testing.T) {
	s := messagingServerImpl{
    identityServer: &mockIdentityServer{},
    token:      &tokenGenerator{salt: "salt"},
		roomKeys:  map[string]int{},
		blurbKeys:  map[string]blurbIndex{},
		blurbs:     map[string][]blurbEntry{},
		parentUids: map[string]*uniqID{},
  }

	tests := []string{
		"1", // Not base64 encoded
		base64.StdEncoding.EncodeToString([]byte("1")),        // No salt
		base64.StdEncoding.EncodeToString([]byte("saltblah")), // Invalid index
	}

	_, err := s.CreateBlurb(
		context.Background(),
		&pb.CreateBlurbRequest{
			Parent: "users/rumble/profile",
			Blurb: &pb.Blurb{
				User:    "users/rumble",
				Content: &pb.Blurb_Text{Text: "woof"},
			},
		})
	if err != nil {
		t.Errorf("Create: unexpected err %+v", err)
	}

	for _, token := range tests {
		_, err := s.ListBlurbs(
			context.Background(),
			&pb.ListBlurbsRequest{
				Parent:    "users/rumble/profile",
				PageSize:  1,
				PageToken: token})
		status, _ := status.FromError(err)
		if status.Code() != codes.InvalidArgument {
			t.Errorf(
				"List: Want error code %d got %d",
				codes.InvalidArgument,
				status.Code())
		}
	}
}

func Test_ListBlurbs_parentNotFound(t *testing.T) {
	s := NewMessagingServer(NewIdentityServer())

	_, err := s.ListBlurbs(
		context.Background(),
		&pb.ListBlurbsRequest{Parent: "users/rumble/profile"})
	status, _ := status.FromError(err)
	if status.Code() != codes.NotFound {
		t.Errorf(
			"List: Want error code %d got %d",
			codes.NotFound,
			status.Code())
	}
}

func Test_ListBlurbs_noneCreated(t *testing.T) {
	s := NewMessagingServer(&mockIdentityServer{})

	resp, err := s.ListBlurbs(
		context.Background(),
		&pb.ListBlurbsRequest{Parent: "users/rumble/profile"})
	if err != nil {
		t.Errorf("List: unexpected err %+v", err)
	}
	if len(resp.GetBlurbs()) > 0 {
		t.Errorf("List none created: want empty list got %+v", resp)
	}
}

func Test_SearchBlurbs(t *testing.T) {
	s := NewMessagingServer(&mockIdentityServer{}, NewBlurbDb())

	req := &pb.SearchBlurbsRequest{
		Query:    "woof bark",
		Parent:   "users/rumble/profile",
		PageSize: 100,
	}

	op, err := s.SearchBlurbs(
		context.Background(),
		req)
	if err != nil {
		t.Errorf("SearchBlurbs: unexpected err %+v", err)
	}

	expName := "operations/google.showcase.v1alpha3.Messaging/SearchBlurbs/"
	if !strings.HasPrefix(op.Name, expName) {
		t.Errorf(
			"SearchBlurbs op.Name prefex want: '%s', got: %s'",
			expName,
			op.Name)
	}

	reqProto := &pb.SearchBlurbsRequest{}
	encodedBytes := strings.TrimPrefix(
		op.Name,
		expName)
	bytes, _ := base64.StdEncoding.DecodeString(encodedBytes)
	proto.Unmarshal(bytes, reqProto)
	if !proto.Equal(reqProto, req) {
		t.Errorf(
			"SearchBlurbs for %q expected unmarshalled %q, got %q",
			req,
			req,
			reqProto)
	}
}

func Test_SearchBlurbs_parentNotFound(t *testing.T) {
	s := NewMessagingServer(NewIdentityServer(), NewBlurbDb())

	req := &pb.SearchBlurbsRequest{
		Query:  "woof bark",
		Parent: "users/rumble/profile",
	}

	_, err := s.SearchBlurbs(
		context.Background(),
		req)
	status, _ := status.FromError(err)
	if status.Code() != codes.NotFound {
		t.Errorf(
			"SearchBlurbs: Want error code %d got %d",
			codes.NotFound,
			status.Code())
	}
}<|MERGE_RESOLUTION|>--- conflicted
+++ resolved
@@ -17,11 +17,7 @@
 import (
 	"context"
 	"encoding/base64"
-<<<<<<< HEAD
 	"strings"
-	"sync"
-=======
->>>>>>> 07ed58ea
 	"testing"
 
 	"github.com/golang/protobuf/proto"
@@ -700,7 +696,7 @@
 }
 
 func Test_SearchBlurbs(t *testing.T) {
-	s := NewMessagingServer(&mockIdentityServer{}, NewBlurbDb())
+	s := NewMessagingServer(&mockIdentityServer{})
 
 	req := &pb.SearchBlurbsRequest{
 		Query:    "woof bark",
@@ -739,7 +735,7 @@
 }
 
 func Test_SearchBlurbs_parentNotFound(t *testing.T) {
-	s := NewMessagingServer(NewIdentityServer(), NewBlurbDb())
+	s := NewMessagingServer(NewIdentityServer())
 
 	req := &pb.SearchBlurbsRequest{
 		Query:  "woof bark",
