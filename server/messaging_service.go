--- conflicted
+++ resolved
@@ -19,16 +19,10 @@
 	"encoding/base64"
 	"fmt"
 	"strings"
-<<<<<<< HEAD
+  "sync"
 	"time"
 
 	"github.com/golang/protobuf/proto"
-=======
-	"fmt"
-	"sync"
-
-  "github.com/golang/protobuf/proto"
->>>>>>> 07ed58ea
 	"github.com/golang/protobuf/ptypes"
 	"github.com/golang/protobuf/ptypes/empty"
 	pb "github.com/googleapis/gapic-showcase/server/genproto"
@@ -38,7 +32,7 @@
 	"google.golang.org/grpc/status"
 )
 
-func NewMessagingServer(identityServer ReadOnlyIdentityServer) pb.MessagingServer {
+func NewMessagingServer(identityServer ReadOnlyIdentityServer) MessagingServer {
 	return &messagingServerImpl{
     identityServer: identityServer,
 		token: NewTokenGenerator(),
@@ -47,6 +41,12 @@
   	blurbs: map[string][]blurbEntry{},
   	parentUids: map[string]*uniqID{},
 	}
+}
+
+type MessagingServer interface {
+  FilteredListBlurbs(context.Context, *pb.ListBlurbsRequest, func(*pb.Blurb) bool) (*pb.ListBlurbsResponse, error)
+
+  pb.MessagingServer
 }
 
 type messagingServerImpl struct {
@@ -367,6 +367,11 @@
 // Lists blurbs for a specific chat room or user profile depending on the
 // parent resource name.
 func (s *messagingServerImpl) ListBlurbs(ctx context.Context, in *pb.ListBlurbsRequest) (*pb.ListBlurbsResponse, error) {
+  passFilter := func(_ *pb.Blurb) bool { return true }
+  return s.FilteredListBlurbs(ctx, in, passFilter)
+}
+
+func (s *messagingServerImpl) FilteredListBlurbs(ctx context.Context, in *pb.ListBlurbsRequest, f func(*pb.Blurb) bool) (*pb.ListBlurbsResponse, error) {
 	if err := s.validateParent(in.GetParent()); err != nil {
 		return nil, err
 	}
@@ -388,7 +393,9 @@
 		if entry.deleted {
 			continue
 		}
-		blurbs = append(blurbs, entry.blurb)
+    if f(entry.blurb) {
+      blurbs = append(blurbs, entry.blurb)
+    }
 		if len(blurbs) >= int(in.GetPageSize()) {
 			break
 		}
@@ -400,16 +407,6 @@
 	}
 
 	return &pb.ListBlurbsResponse{Blurbs: blurbs, NextPageToken: nextToken}, nil
-}
-
-func validateBlurb(b *pb.Blurb) error {
-	// Validate Required Fields.
-	if b.GetUser() == "" {
-		return status.Errorf(
-			codes.InvalidArgument,
-			"The field `user` is required.")
-	}
-	return nil
 }
 
 // This method searches through all blurbs across all rooms and profiles
@@ -467,4 +464,14 @@
 		return status.Errorf(codes.NotFound, "Parent %s not found.", p)
 	}
 	return nil
+}
+
+func validateBlurb(b *pb.Blurb) error {
+	// Validate Required Fields.
+	if b.GetUser() == "" {
+		return status.Errorf(
+			codes.InvalidArgument,
+			"The field `user` is required.")
+	}
+	return nil
 }